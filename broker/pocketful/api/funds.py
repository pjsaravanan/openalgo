# api/funds.py

import os
import httpx
import json
from flask import session
from utils.httpx_client import get_httpx_client


def get_margin_data(auth_token):
    """Fetch margin data from Pocketful's API using the provided auth token.
    
    The client_id is retrieved from the session where it was stored during authentication.
    """
    # For Pocketful, we need the client_id which is stored in the session after authentication
    client_id = session.get('USER_ID')
    # Pocketful's base URL and endpoint for funds
    print(f"Auth token is {auth_token}")
    base_url = "https://trade.pocketful.in"
    endpoint = "/api/v2/funds/view"
    
    # Set up headers with authorization token
    headers = {
        'Authorization': f'Bearer {auth_token}',
        'Content-Type': 'application/json'
    }
    
    # If no client_id is provided, we need to get it first
    if not client_id:
        try:
            # Get the shared httpx client
            client = get_httpx_client()
            
            # Make a request to the trading_info endpoint to get client_id
            trading_info_url = f"{base_url}/api/v1/user/trading_info"
<<<<<<< HEAD
            info_response = requests.get(trading_info_url, headers=headers)
=======
            info_response = client.get(trading_info_url, headers=headers)
            info_response.status = info_response.status_code  # Add status attribute for compatibility
>>>>>>> 31594fa3
            info_response.raise_for_status()  # Raise exception for non-200 status codes
            
            # Parse the response JSON
            info_data = info_response.json()
            
            if info_data.get('status') == 'success':
                client_id = info_data.get('data', {}).get('client_id')
                print(f"Retrieved client_id: {client_id}")
            else:
                print(f"Error fetching client_id: {info_data.get('message', 'Unknown error')}")
                return {}
        except Exception as e:
            print(f"Error retrieving client_id: {str(e)}")
            return {}
    
    # Required query parameters including client_id
    params = {
        "client_id": client_id,
        "type": "all"
    }
    
    try:
        # Construct the full URL
        url = f"{base_url}{endpoint}"
        
        # Get the shared httpx client
        client = get_httpx_client()
        
        # Make the API request with query parameters
<<<<<<< HEAD
        response = requests.get(url, headers=headers, params=params)
=======
        response = client.get(url, headers=headers, params=params)
        response.status = response.status_code  # Add status attribute for compatibility
>>>>>>> 31594fa3
        response.raise_for_status()  # Raise exception for non-200 status codes
        
        # Parse the response JSON
        margin_data = response.json()
        
        print(f"Funds Details: {margin_data}")
        
        # Check if the response was successful
        if margin_data.get('status') != 'success':
            print(f"Error fetching margin data: {margin_data.get('message')}")
            return {}
        
        # Client ID is already used in the query parameters
        # We'll include it in the processed data for reference
        
        # Initialize values
        available_cash = 0.0
        collateral = 0.0
        net_margin = 0.0
        utilized_margin = 0.0
        span_margin = 0.0
        var_margin = 0.0
        ext_loss_margin = 0.0
        option_premium = 0.0
        
        # Extract values from Pocketful's response format
        # The values are in a list of [description, value] pairs
        values = margin_data.get('data', {}).get('values', [])
        
        # Map to find values by description
        value_map = {item[0]: float(item[1]) for item in values}
        
        # Extract specific values based on their descriptions
        available_cash = value_map.get('Available Margin', 0.0)
        collateral = (value_map.get('DP Collateral Benefit', 0.0) + 
                      value_map.get('Manual Collateral', 0.0) + 
                      value_map.get('Pool Collateral Benefit', 0.0) + 
                      value_map.get('Sar Collateral Benefit', 0.0))
        net_margin = value_map.get('Margin Used', 0.0)
        #span_margin = value_map.get('Span Margin', 0.0)
        #var_margin = value_map.get('Var Margin', 0.0)
        #ext_loss_margin = value_map.get('Extreme Loss Margin', 0.0)
        #option_premium = value_map.get('Option Credit For Sell', 0.0) + value_map.get('Premium', 0.0)
        collateral = value_map.get('Total Pledge Collateral', 0.0)
        # Calculate utilized margin from components
        utilized_margin = net_margin
        m2munrealized = value_map.get('unrealized_mtm', 0.0)
        m2mrealized = value_map.get('realized_mtm', 0.0)
        
        # Unrealized and realized M2M are not directly available in Pocketful's response
        # Use 0.0 as default or calculate from other values if needed
        
        # Construct and return the processed margin data to match expected format
        processed_margin_data = {
            "availablecash": "{:.2f}".format(available_cash),
            "collateral": "{:.2f}".format(collateral),
            "m2munrealized":"{:.2f}".format(m2munrealized),
            "m2mrealized":"{:.2f}".format(m2mrealized),   
            "utiliseddebits": "{:.2f}".format(utilized_margin),
        }
        return processed_margin_data
        
<<<<<<< HEAD
    except requests.exceptions.RequestException as e:
=======
    except httpx.HTTPError as e:
>>>>>>> 31594fa3
        print(f"API request error: {str(e)}")
        return {}
    except (ValueError, KeyError, TypeError) as e:
        print(f"Error processing margin data: {str(e)}")
        return {}<|MERGE_RESOLUTION|>--- conflicted
+++ resolved
@@ -33,12 +33,8 @@
             
             # Make a request to the trading_info endpoint to get client_id
             trading_info_url = f"{base_url}/api/v1/user/trading_info"
-<<<<<<< HEAD
-            info_response = requests.get(trading_info_url, headers=headers)
-=======
             info_response = client.get(trading_info_url, headers=headers)
             info_response.status = info_response.status_code  # Add status attribute for compatibility
->>>>>>> 31594fa3
             info_response.raise_for_status()  # Raise exception for non-200 status codes
             
             # Parse the response JSON
@@ -68,12 +64,8 @@
         client = get_httpx_client()
         
         # Make the API request with query parameters
-<<<<<<< HEAD
-        response = requests.get(url, headers=headers, params=params)
-=======
         response = client.get(url, headers=headers, params=params)
         response.status = response.status_code  # Add status attribute for compatibility
->>>>>>> 31594fa3
         response.raise_for_status()  # Raise exception for non-200 status codes
         
         # Parse the response JSON
@@ -136,11 +128,7 @@
         }
         return processed_margin_data
         
-<<<<<<< HEAD
-    except requests.exceptions.RequestException as e:
-=======
     except httpx.HTTPError as e:
->>>>>>> 31594fa3
         print(f"API request error: {str(e)}")
         return {}
     except (ValueError, KeyError, TypeError) as e:
